--- conflicted
+++ resolved
@@ -1,15 +1,10 @@
-<<<<<<< HEAD
 ## [5.1.3] - 2025-04-06
-=======
-## [4.2.2] - 2025-04-06
->>>>>>> a40d5de7
 
 ## Fixed
 
 - Fixed error in `NEON` implementation of `MulDiv::multiply_alpha()` and
   `MulDiv::multiply_alpha_inplace()` for `U8x2` pixels
   ([#49](https://github.com/Cykooz/fast_image_resize/issues/49)).
-<<<<<<< HEAD
 - Replaced the internal crate `testing` on the corresponding module in the `tests` directory
   ([#48](https://github.com/Cykooz/fast_image_resize/issues/48)).
 
@@ -61,8 +56,14 @@
 - **BREAKING**: Added supertraits `Send`, `Sync` and `Sized` to the `ImageView` trait.
 - Optimized convolution algorythm by deleting zero coefficients from start and
   end of bounds.
-=======
->>>>>>> a40d5de7
+
+## [4.2.2] - 2025-04-06
+
+## Fixed
+
+- Fixed error in `NEON` implementation of `MulDiv::multiply_alpha()` and
+  `MulDiv::multiply_alpha_inplace()` for `U8x2` pixels
+  ([#49](https://github.com/Cykooz/fast_image_resize/issues/49)).
 
 ## [4.2.1] - 2024-07-24
 
