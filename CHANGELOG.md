<<<<<<< HEAD
## [5.1.3] - 2025-04-06

## Fixed

- Fixed error in `NEON` implementation of `MulDiv::multiply_alpha()` and
  `MulDiv::multiply_alpha_inplace()` for `U8x2` pixels
  ([#49](https://github.com/Cykooz/fast_image_resize/issues/49)).
- Replaced the internal crate `testing` on the corresponding module in the `tests` directory
  ([#48](https://github.com/Cykooz/fast_image_resize/issues/48)).

## [5.1.2] - 2025-02-16

## Fixed

- Fixed error in implementation of `ImageView::split_by_width()`, `ImageView::split_by_height()`,
  `ImageViewMut::split_by_width_mut()` and `ImageViewMut::split_by_height_mut()`
  ([#46](https://github.com/Cykooz/fast_image_resize/issues/46)).

## [5.1.1] - 2025-01-13

## Fixed

- Fixed error in implementation of `ImageView::split_by_width()`, `ImageView::split_by_height()`,
  `ImageViewMut::split_by_width_mut()` and `ImageViewMut::split_by_height_mut()`
  ([#43](https://github.com/Cykooz/fast_image_resize/issues/43)).

## [5.1.0] - 2024-12-09

### Changed

- Improved speed (about 9%) of `SSE4.1` implementation for vertical
  convolution pass for pixel types based on `u8` components.

### Fixed

- `is_aarch64_feature_detected()` is used now in
  the `CpuExtensions::is_supported()` method for `aarch64` architecture.

## [5.0.0] - 2024-10-03

### Added

- Added support for multi-thread image processing with the help of `rayon` crate.
  You should enable `rayon` feature to turn on this behavior.
- Added methods to split image in different directions:
    - `ImageView::split_by_height()`
    - `ImageView::split_by_width()`
    - `ImageViewMut::split_by_height_mut()`
    - `ImageViewMut::split_by_width_mut()`

  These methods have default implementation and are used for multi-thread
  image processing.

### Changed

- **BREAKING**: Added supertraits `Send`, `Sync` and `Sized` to the `ImageView` trait.
- Optimized convolution algorythm by deleting zero coefficients from start and
  end of bounds.
=======
## [Unreleased] - ReleaseDate

### Fixed

- Fixed `SSE4.1` and `AVX2` implementation fo dividing image by
  alpha channel for images with `U16x2` pixels.
- Fixed `NEON` implementation for dividing image by
  alpha channel for images with `U16x2` and `U16x4` pixels.
>>>>>>> 6ec8f5ba

## [4.2.2] - 2025-04-06

## Fixed

- Fixed error in `NEON` implementation of `MulDiv::multiply_alpha()` and
  `MulDiv::multiply_alpha_inplace()` for `U8x2` pixels
  ([#49](https://github.com/Cykooz/fast_image_resize/issues/49)).

## [4.2.1] - 2024-07-24

### Fixed

- Disabled default features of the `image` crate (#36).

## [4.2.0] - 2024-07-19

### Added

- Added new resize algorithm `ResizeAlg::Interpolation` (#32).

  It is like `ResizeAlg::Convolution` but with fixed kernel size.
  This algorithm can be useful if you want to get a result similar
  to `OpenCV` (except `INTER_AREA` interpolation).

## [4.1.0] - 2024-07-14

### Added

- Added support for optimization with help of `SSE4.1` and `AVX2` for
  the `F32` pixel type.
- Added support for new pixel types `F32x2`, `F32x3` and `F32x4` with
  optimizations for `SSE4.1` and `AVX2` (#30).

## [4.0.0] - 2024-05-13

### Added

- Added Gaussian filter for convolution algorithm.
- Method `PixelType::size()` was made public.
- Added new image containers:
    - `ImageRef`
    - `TypedImageRef`
    - `TypedImage`
    - `TypedCroppedImage`
    - `TypedCroppedImageMut`
    - `CroppedImage`
    - `CroppedImageMut`

### Fixed

- Fixed dividing image by alpha channel.

### Changed

A lot of **breaking changes** have been done in this release:

- Structures `ImageView` and `ImageViewMut` have been removed. They always
  did unnecessary memory allocation to store references to image rows.
  Instead of these structures, the `ImageView` and `ImageViewMut` traits
  have been added. The crate accepts any image container that provides
  these traits.
- Also, traits `IntoImageView` and `IntoImageViewMut` have been added.
  They allow you to write runtime adapters to convert your particular
  image container into something that provides `ImageView`/`ImageViewMut` trait.
- `Resizer` now has two methods for resize (dynamic and typed):
    - `resize()` accepts references to `impl IntoImageView` and `impl IntoImageViewMut`;
    - `resize_typed()` accepts references to `impl ImageView` and `impl ImageViewMut`.
- Resize methods also accept the `options` argument.
  With the help of this argument, you can specify:
    - resize algorithm (default: Lanczos3);
    - how to crop the source image;
    - whether to multiply the source image by the alpha channel and
      divide the destination image by the alpha channel.
      By default, Resizer multiplies and divides by alpha channel
      images with `U8x2`, `U8x4`, `U16x2` and `U16x4` pixels.
- Argument `resize_alg` was removed from `Resizer::new()` method, use
  `options` argument of methods to resize instead.
- The `MulDiv` implementation has been changed in the same way as `Resizer`.
  It now has two versions of each method: dynamic and typed.
- Type of image dimensions has been changed from `NonZeroU32` into `u32`.
  Now you can create and use zero-sized images.
- `Image` (embedded implementation of image container) moved from root of
  the crate into module `images`.
- Added optional feature "image".
  It adds implementation of traits `IntoImageView` and `IntoImageViewMut` for the
  [DynamicImage](https://docs.rs/image/latest/image/enum.DynamicImage.html) type
  from the `image` crate. This implementation allows you to use `DynamicImage`
  instances as arguments for methods of this crate.

Look at the difference between versions 3 and 4 on example
of resizing RGBA8 image from given u8-buffer with pixels-data.

3.x version:

```rust
use fast_image_resize::{Image, MulDiv, PixelType, Resizer};
use std::num::NonZeroU32;

fn my_resize(
    src_width: u32,
    src_height: u32,
    src_pixels: &mut [u8],
    dst_width: u32,
    dst_height: u32,
) -> Image {
    let src_width = NonZeroU32::new(src_width).unwrap();
    let src_height = NonZeroU32::new(src_height).unwrap();
    let src_image = Image::from_slice_u8(
        src_width,
        src_height,
        src_pixels,
        PixelType::U8x4,
    ).unwrap();

    // Multiple RGB channels of source image by alpha channel.
    let alpha_mul_div = MulDiv::default();
    let mut tmp_image = Image::new(
        src_width,
        src_height,
        PixelType::U8x4,
    );
    alpha_mul_div
        .multiply_alpha(
            &src_image.view(),
            &mut tmp_image.view_mut(),
        ).unwrap();

    // Create container for data of destination image.
    let dst_width = NonZeroU32::new(dst_width).unwrap();
    let dst_height = NonZeroU32::new(dst_height).unwrap();
    let mut dst_image = Image::new(
        dst_width,
        dst_height,
        PixelType::U8x4,
    );

    // Get mutable view of destination image data.
    let mut dst_view = dst_image.view_mut();

    // Create Resizer instance and resize source image
    // into buffer of destination image.
    let mut resizer = Resizer::default();
    resizer.resize(&tmp_image.view(), &mut dst_view).unwrap();

    // Divide RGB channels of destination image by alpha.
    alpha_mul_div.divide_alpha_inplace(&mut dst_view).unwrap();

    dst_image
}
```

4.x version:

```rust
use fast_image_resize::images::{Image, ImageRef};
use fast_image_resize::{PixelType, Resizer};

fn my_resize(
    src_width: u32,
    src_height: u32,
    src_pixels: &[u8],
    dst_width: u32,
    dst_height: u32,
) -> Image {
    let src_image = ImageRef::new(
        src_width,
        src_height,
        src_pixels,
        PixelType::U8x4,
    ).unwrap();

    // Create container for data of destination image.
    let mut dst_image = Image::new(
        dst_width,
        dst_height,
        PixelType::U8x4,
    );

    // Create Resizer instance and resize source image
    // into buffer of destination image.
    let mut resizer = Resizer::new();
    // By default, Resizer multiplies and divides by alpha channel
    // images with U8x2, U8x4, U16x2 and U16x4 pixels.
    resizer.resize(&src_image, &mut dst_image, None).unwrap();

    dst_image
}
```

## [3.0.4] - 2024-02-15

### Fixed

- Fixed error with incorrect cropping of source image.

## [3.0.3] - 2024-02-07

### Fixed

- Fixed version of `num-traits` in the `Cargo.toml`.

## [3.0.2] - 2024-02-07

### Added

- Added `Custom` variant for `FilterType` enum and corresponding `Filter` structure.
- **BREAKING**: Added a new variant of enum `CropBoxError::WidthOrHeightLessOrEqualToZero`.

### Changed

- Slightly improved (about 3%) speed of `AVX2` implementation of `Convolution` trait
  for `U8x3` and `U8x4` images.
- **BREAKING**: Changed internal data type for `U8x4` structure.
  Now it is `[u8; 4]` instead of `u32`.
- Significantly improved (4.5 times on `x86_64`) speed of vertical convolution pass implemented
  in native Rust for `U8`, `U8x2`, `U8x3` and `U8x4` images.
- Changed order of convolution passes for `U8`, `U8x2`, `U8x3` and `U8x4` images.
  Now a vertical pass is the first and a horizontal pass is the second.
- **BREAKING**: Type of the `CropBox` fields has been changed to `f64`. Now you can use
  fractional size and position of crop box.
- **BREAKING**: Type of the `centering` argument of `ImageView::set_crop_box_to_fit_dst_size()`
  and `DynamicImageView::set_crop_box_to_fit_dst_size()` methods has been changed to `Optional<(f64, f64)>`.
- **BREAKING**: The `crop_box` argument of `ImageViewMut::crop()` and `DynamicImageViewMut::crop()`
  methods has been replaced with separate `left`, `top`, `width` and `height` arguments.

## [2.7.3] - 2023-05-07

### Fixed

- Fixed size of rows in cropped `ImageViewMut` created by
  `ImageViewMut::crop` method
  ([#17](https://github.com/Cykooz/fast_image_resize/issues/17)).

## [2.7.2] - 2023-05-04

### Fixed

- Added using of (read|write)_unaligned for unaligned pointers
  on `arm64` and `wasm32` architectures.
  ([#15](https://github.com/Cykooz/fast_image_resize/issues/15)).

## [2.7.1] - 2023-04-28

### Fixed

- Added using of (read|write)_unaligned for unaligned pointers on `x86_64` architecture.
  ([#16](https://github.com/Cykooz/fast_image_resize/pull/16)).

## [2.7.0] - 2023-03-24

### Added

- Added method `DynamicImageViewMut::crop()` to create cropped version of `DynamicImageViewMut`
  ([#13](https://github.com/Cykooz/fast_image_resize/issues/13)).
- Added method `ImageViewMut::crop()` to create cropped version of `ImageViewMut`.

## [2.6.0] - 2023-03-01

### Crate

- Slightly improved speed of `Convolution` implementation for `U8x2` images
  and `Wasm32 SIMD128` instructions.
- Method `Image::buffer_mut()` was made public
  ([#14](https://github.com/Cykooz/fast_image_resize/pull/14))

## [2.5.0] - 2023-01-29

### Crate

- Added support of optimisation with helps of `Wasm32 SIMD128` for
  all types of images exclude `I32` and `F32`
  (thanks to @cdmurph32, [#11](https://github.com/Cykooz/fast_image_resize/pull/11)).

### Benchmarks

- Benchmark framework `glassbench` replaced by `criterion`.
- Added report with results of benchmarks for `wasm32-wasi` target.

## [2.4.0] - 2022-12-11

### Crate

- Slightly improved speed of `MulDiv` implementation for `U8x2`, `U8x4`, `U16x2` and `U16x4` images.
- Added optimisation for processing `U16x2` images by `MulDiv` with
  helps of `NEON SIMD` instructions.
- Excluded possibility of unnecessary operations during resize
  of cropped image by convolution algorithm.
- Added implementation `From` trait to convert `ImageViewMut` into `ImageView`.
- Added implementation `From` trait to convert `DynamicImageViewMut` into `DynamicImageView`.

## [2.3.0] - 2022-11-25

### Crate

- Added support of optimisation with helps of `NEON SIMD` for convolution of `U16` images.
- Added support of optimisation with helps of `NEON SIMD` for convolution of `U16x2` images.
- Added support of optimisation with helps of `NEON SIMD` for convolution of `U16x3` images.
- Improved optimisation of convolution with helps of `NEON SIMD` for `U8` images.

## [2.2.0] - 2022-11-18

### Crate

- Added support of optimisation with helps of `NEON SIMD` for convolution of `U8` images.
- Added support of optimisation with helps of `NEON SIMD` for convolution of `U8x2` images.
- Added support of optimisation with helps of `NEON SIMD` for convolution of `U8x3` images.
- Added optimisation for processing `U8x2` images by `MulDiv` with
  helps of `NEON SIMD` instructions.

## [2.1.0] - 2022-11-11

### Crate

- Added method `CpuExtensions::is_supported(&self)`.
- Internals of `PixelComponentMapper` changed to use heap to store its data.
- Added support of optimisation with helps of `NEON SIMD` for convolution of `U16x4` images.
- Added optimisation for processing `U16x4` images by `MulDiv` with
  helps of `NEON SIMD` instructions.
- Added full optimisation for convolution of `U8` images with helps of
  `SSE4.1` instructions.
- Fixed link to documentation page in `README.md` file.
- Fixed error in implementation of `MulDiv::divide_alpha()` and `MulDiv::divide_alpha_inplace()`
  for `U16x4` pixels with optimisation with helps of `SSE4.1` and `AVX2`.
- Improved optimisation of `MulDiv` with helps of `NEON SIMD` for `U8x4` pixels.

## [2.0.0] - 2022-10-28

### Crate

- Breaking changes:
    - Struct `ImageView` replaced by enum `DynamicImageView`.
    - Struct `ImageViewMut` replaced by enum `DynamicImageViewMut`.
    - Trait `Pixel` renamed into `PixelExt` and some its internals changed:
        - associated type `ComponentsCount` renamed into `CountOfComponents`.
        - associated type `ComponentCountOfValues` deleted.
        - associated method `components_count` renamed into `count_of_components`.
        - associated method `component_count_of_values` renamed into `count_of_component_values`.
    - All pixel types (`U8`, `U8x2`, ...) replaced by type aliases for new
      generic structure `Pixel`. Use method `new()` to create
      instance of one pixel.
- Added structure `PixelComponentMapper` that holds tables for mapping values of pixel's
  components in forward and backward directions.
- Added function `create_gamma_22_mapper()` to create instance of `PixelComponentMapper`
  that converts images with gamma 2.2 to linear colorspace and back.
- Added function `create_srgb_mapper()` to create instance of `PixelComponentMapper`
  that converts images from SRGB colorspace to linear RGB and back.
- Added generic structs `ImageView` and `ImageViewMut`.
- Added functions `change_type_of_pixel_components` and
  `change_type_of_pixel_components_dyn` that change type of pixel's
  components in whole image.
- Added generic trait `IntoPixelComponent<Out: PixelComponent>`.
- Added generic structure `Pixel` for create all types of pixels.
- Added full support of optimisation with helps of `SSE4.1` for convolution of `U8x3` images.
- Added support of optimisation with helps of `NEON SIMD` for convolution of `U8x4` images.
- Added optimisation for processing `U8x4` images by `MulDiv` with
  helps of `NEON SIMD` instructions.

### Example application

- Added option `--high_precision` to use `u16` as pixel components
  for intermediate image representation.
- Added converting of source image into linear colorspace before it will be resized.
  Destination image will be returned into original colorspace before it will be saved.

## [1.0.0] - 2022-07-24

- Added example of command line application "resizer".

## [0.9.7] - 2022-07-14

- Fixed resizing when the destination image has the same dimensions
  as the source image
  ([#9](https://github.com/Cykooz/fast_image_resize/issues/9)).

## [0.9.6] - 2022-06-28

- Added support of new type of pixels `PixelType::U16x4`.
- Fixed benchmarks for resizing images with alpha channel using
  the `resizer` crate.
- Removed `image` crate from benchmarks for resizing images with alpha.
- Added method `Image::copy(&self) -> Image<'static>`.

## [0.9.5] - 2022-06-22

- Fixed README.md

## [0.9.4] - 2022-06-22

- Added support of new type of pixels `PixelType::U16x2`
  (e.g. luma with alpha channel).

## [0.9.3] - 2022-05-31

- Added support of new type of pixels `PixelType::U16`.

## [0.9.2] - 2022-05-19

- Added optimisation for convolution of `U8x2` images with helps of `SSE4.1`.

## [0.9.1] - 2022-05-12

- Added optimisation for processing `U8x2` images by `MulDiv` with
  helps of `SSE4.1` and `AVX2` instructions.
- Added optimisation for convolution of `U16x2` images with helps of
  `AVX2` instructions.

## [0.9.0] - 2022-05-01

- Added support of new type of pixels `PixelType::U8x2`.
- Added into `MulDiv` support of images with pixel type `U8x2`.
- Added method `Image::into_vec(self) -> Vec<u8>`
  ([#7](https://github.com/Cykooz/fast_image_resize/pull/7)).

## [0.8.0] - 2022-03-23

- Added optimisation for convolution of U16x3 images with helps of `SSE4.1`
  and `AVX2` instructions.
- Added partial optimisation for convolution of U8 images with helps of
  `SSE4.1` instructions.
- Allowed to create an instance of `Image`, `ImageVew` and `ImageViewMut`
  from a buffer larger than necessary
  ([#5](https://github.com/Cykooz/fast_image_resize/issues/5)).
- Breaking changes:
    - Removed methods: `Image::from_vec_u32()`, `Image::from_slice_u32()`.
    - Removed error `InvalidBufferSizeError`.

## [0.7.0] - 2022-01-27

- Added support of new type of pixels `PixelType::U16x3`.
- Breaking changes:
    - Added variant `U16x3` into the enum `PixelType`.

## [0.6.0] - 2022-01-12

- Added optimisation of multiplying and dividing image by alpha channel with helps
  of `SSE4.1` instructions.
- Improved performance of dividing image by alpha channel without forced
  SIMD instructions.
- Breaking changes:
    - Deleted variant `SSE2` from enum `CpuExtensions`.

## [0.5.3] - 2021-12-14

- Added optimisation of convolution U8x3 images with helps of `AVX2` instructions.
- Fixed error in code for convolution U8x4 images with helps of `SSE4.1` instructions.
- Fixed error in code for convolution U8 images with helps of `AVX2` instructions.

## [0.5.2] - 2021-11-26

- Fixed compile errors on non-x86 architectures.

## [0.5.1] - 2021-11-24

- Fixed compile errors on non-x86 architectures.

## [0.5.0] - 2021-11-18

- Added support of new type of pixels `PixelType::U8x3` (with
  auto-vectorization for SSE4.1).
- Exposed module `fast_image_resize::pixels` with types `U8x3`,
  `U8x4`, `F32`, `I32`, `U8` used as wrappers for represent type of
  one pixel of image.
- Some optimisations in code of convolution written in Rust (without
  intrinsics for SIMD).
- Breaking changes:
    - Added variant `U8x3` into the enum `PixelType`.
    - Changed internal tuple structures inside of variant of `ImageRows`
      and `ImageRowsMut` enums.

## [0.4.1] - 2021-11-13

- Added optimisation of convolution grayscale images (U8) with helps of `AVX2` instructions.

## [0.4.0] - 2021-10-23

- Added support of new type of pixels `PixelType::U8` (without forced SIMD).
- Breaking changes:
    - `ImageData` renamed into `Image`.
    - `SrcImageView` and `DstImageView` replaced by `ImageView`
      and `ImageViewMut`.
    - Method `Resizer.resize()` now returns `Result<(), DifferentTypesOfPixelsError>`.

## [0.3.1] - 2021-10-09

- Added support of compilation for architectures other than x86_64.

## [0.3.0] - 2021-08-28

- Added method `SrcImageView.set_crop_box_to_fit_dst_size()`.
- Fixed out-of-bounds error during resize with cropping.
- Refactored `ImageData`.
    - Added methods: `from_vec_u32()`, `from_vec_u8()`, `from_slice_u32()`,
      `from_slice_u8()`.
    - Removed methods: `from_buffer()`, `from_pixels()`.

## [0.2.0] - 2021-08-02

- Fixed typo in name of CatmullRom filter type.<|MERGE_RESOLUTION|>--- conflicted
+++ resolved
@@ -1,4 +1,3 @@
-<<<<<<< HEAD
 ## [5.1.3] - 2025-04-06
 
 ## Fixed
@@ -57,7 +56,7 @@
 - **BREAKING**: Added supertraits `Send`, `Sync` and `Sized` to the `ImageView` trait.
 - Optimized convolution algorythm by deleting zero coefficients from start and
   end of bounds.
-=======
+
 ## [Unreleased] - ReleaseDate
 
 ### Fixed
@@ -66,7 +65,6 @@
   alpha channel for images with `U16x2` pixels.
 - Fixed `NEON` implementation for dividing image by
   alpha channel for images with `U16x2` and `U16x4` pixels.
->>>>>>> 6ec8f5ba
 
 ## [4.2.2] - 2025-04-06
 
