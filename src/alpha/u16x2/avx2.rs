--- conflicted
+++ resolved
@@ -221,10 +221,6 @@
     let divided_luma_f32x8 = _mm256_div_ps(scaled_luma_f32x8, alpha_f32x8);
     let mut divided_luma_i32x8 = _mm256_cvtps_epi32(divided_luma_f32x8);
     // Clamp result to [0..0xffff]
-<<<<<<< HEAD
-    divided_luma_i32x8 = _mm256_max_epi32(divided_luma_i32x8, _mm256_setzero_si256());
-=======
->>>>>>> ecf541b2
     divided_luma_i32x8 = _mm256_min_epi32(divided_luma_i32x8, luma_mask);
 
     let alpha = _mm256_and_si256(pixels, alpha_mask);
