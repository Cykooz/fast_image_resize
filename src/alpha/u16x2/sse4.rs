--- conflicted
+++ resolved
@@ -211,10 +211,6 @@
     let scaled_luma_f32x4 = _mm_mul_ps(luma_f32x4, alpha_max);
     let mut divided_luma_i32x4 = _mm_cvtps_epi32(_mm_div_ps(scaled_luma_f32x4, alpha_f32x4));
     // Clamp result to [0..0xffff]
-<<<<<<< HEAD
-    divided_luma_i32x4 = _mm_max_epi32(divided_luma_i32x4, _mm_setzero_si128());
-=======
->>>>>>> ecf541b2
     divided_luma_i32x4 = _mm_min_epi32(divided_luma_i32x4, luma_mask);
 
     let alpha = _mm_and_si128(pixels, alpha_mask);
