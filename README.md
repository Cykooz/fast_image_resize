# fast_image_resize

[![github](https://img.shields.io/badge/github-Cykooz%2Ffast__image__resize-8da0cb?logo=github)](https://github.com/Cykooz/fast_image_resize)
[![crates.io](https://img.shields.io/crates/v/fast_image_resize.svg?logo=rust)](https://crates.io/crates/fast_image_resize)
[![docs.rs](https://img.shields.io/badge/docs.rs-fast__image__resize-66c2a5?logo=docs.rs)](https://docs.rs/fast_image_resize)

Rust library for fast image resizing with using of SIMD instructions.

[CHANGELOG](https://github.com/Cykooz/fast_image_resize/blob/main/CHANGELOG.md)

Supported pixel formats and available optimisations:

| Format | Description                                                   | SSE4.1 | AVX2 | Neon | Wasm32 SIMD128 |
|:------:|:--------------------------------------------------------------|:------:|:----:|:----:|:--------------:|
|   U8   | One `u8` component per pixel (e.g. L)                         |   +    |  +   |  +   |       +        |
|  U8x2  | Two `u8` components per pixel (e.g. LA)                       |   +    |  +   |  +   |       +        |
|  U8x3  | Three `u8` components per pixel (e.g. RGB)                    |   +    |  +   |  +   |       +        |
|  U8x4  | Four `u8` components per pixel (e.g. RGBA, RGBx, CMYK)        |   +    |  +   |  +   |       +        |
|  U16   | One `u16` components per pixel (e.g. L16)                     |   +    |  +   |  +   |       +        |
| U16x2  | Two `u16` components per pixel (e.g. LA16)                    |   +    |  +   |  +   |       +        |
| U16x3  | Three `u16` components per pixel (e.g. RGB16)                 |   +    |  +   |  +   |       +        |
| U16x4  | Four `u16` components per pixel (e.g. RGBA16, RGBx16, CMYK16) |   +    |  +   |  +   |       +        |
|  I32   | One `i32` component per pixel                                 |   -    |  -   |  -   |       -        |
|  F32   | One `f32` component per pixel                                 |   -    |  -   |  -   |       -        |

## Colorspace

Resizer from this crate does not convert image into linear colorspace
during a resize process. If it is important for you to resize images with a
non-linear color space (e.g. sRGB) correctly, then you have to convert
it to a linear color space before resizing and convert back to the color space of
result image. [Read more](http://www.ericbrasseur.org/gamma.html)
about resizing with respect to color space.

This crate provides the
[PixelComponentMapper](https://docs.rs/fast_image_resize/latest/fast_image_resize/struct.PixelComponentMapper.html)
structure that allows you to create colorspace converters for images
whose pixels based on `u8` and `u16` components.

In addition, the crate contains functions `create_gamma_22_mapper()`
and `create_srgb_mapper()` to create instance of `PixelComponentMapper`
that converts images from sRGB or gamma 2.2 into linear colorspace and back.

## Some benchmarks for x86_64

_All benchmarks:_
[_x86_64_](https://github.com/Cykooz/fast_image_resize/blob/main/benchmarks-x86_64.md),
[_ARM64_](https://github.com/Cykooz/fast_image_resize/blob/main/benchmarks-arm64.md),
[_WASM32_](https://github.com/Cykooz/fast_image_resize/blob/main/benchmarks-wasm32.md).

Other libraries used to compare of resizing speed:

- image (<https://crates.io/crates/image>)
- resize (<https://crates.io/crates/resize>)
- libvips (single-threaded mode, cache disabled)

<!-- bench_compare_rgb start -->

### Resize RGB8 image (U8x3) 4928x3279 => 852x567

Pipeline:

`src_image => resize => dst_image`

- Source image [nasa-4928x3279.png](https://github.com/Cykooz/fast_image_resize/blob/main/data/nasa-4928x3279.png)
- Numbers in the table mean a duration of image resizing in milliseconds.

|            | Nearest |  Box  | Bilinear | Bicubic | Lanczos3 |
|------------|:-------:|:-----:|:--------:|:-------:|:--------:|
| image      |  28.28  |   -   |  82.31   | 134.61  |  186.22  |
| resize     |  7.83   | 26.85 |  53.70   |  97.59  |  144.79  |
| libvips    |  7.76   | 59.65 |  19.83   |  30.73  |  39.80   |
| fir rust   |  0.28   | 12.77 |  17.94   |  27.94  |  40.05   |
| fir sse4.1 |  0.28   | 3.99  |   5.66   |  9.86   |  15.42   |
| fir avx2   |  0.28   | 3.06  |   3.89   |  6.85   |  13.25   |

<!-- bench_compare_rgb end -->

<!-- bench_compare_rgba start -->

### Resize RGBA8 image (U8x4) 4928x3279 => 852x567

Pipeline:

`src_image => multiply by alpha => resize => divide by alpha => dst_image`

- Source image
  [nasa-4928x3279-rgba.png](https://github.com/Cykooz/fast_image_resize/blob/main/data/nasa-4928x3279-rgba.png)
- Numbers in the table mean a duration of image resizing in milliseconds.
- The `image` crate does not support multiplying and dividing by alpha channel.

|            | Nearest |  Box   | Bilinear | Bicubic | Lanczos3 |
|------------|:-------:|:------:|:--------:|:-------:|:--------:|
| resize     |  11.34  | 42.76  |  85.43   | 147.41  |  211.31  |
| libvips    |  8.97   | 120.82 |  190.82  | 341.07  |  500.87  |
| fir rust   |  0.19   | 21.79  |  28.34   |  42.24  |  56.72   |
| fir sse4.1 |  0.19   | 10.14  |  12.26   |  18.43  |  24.22   |
| fir avx2   |  0.19   |  7.44  |   8.48   |  14.10  |  21.31   |

<!-- bench_compare_rgba end -->

<!-- bench_compare_l start -->

### Resize L8 image (U8) 4928x3279 => 852x567

Pipeline:

`src_image => resize => dst_image`

- Source image [nasa-4928x3279.png](https://github.com/Cykooz/fast_image_resize/blob/main/data/nasa-4928x3279.png)
  has converted into grayscale image with one byte per pixel.
- Numbers in the table mean a duration of image resizing in milliseconds.

|            | Nearest |  Box  | Bilinear | Bicubic | Lanczos3 |
|------------|:-------:|:-----:|:--------:|:-------:|:--------:|
| image      |  25.53  |   -   |  56.37   |  84.03  |  111.89  |
| resize     |  5.60   | 10.85 |  18.72   |  37.97  |  65.65   |
| libvips    |  4.67   | 25.02 |   9.80   |  13.73  |  18.17   |
| fir rust   |  0.15   | 4.94  |   6.37   |  8.97   |  13.36   |
| fir sse4.1 |  0.15   | 1.66  |   2.10   |  3.28   |   5.57   |
| fir avx2   |  0.15   | 1.76  |   1.96   |  2.37   |   4.41   |

<!-- bench_compare_l end -->

## Examples

### Resize RGBA8 image

Note: You must enable `"image"` feature to support of
[image::DynamicImage](https://docs.rs/image/latest/image/enum.DynamicImage.html).
Otherwise, you have to convert such images into supported by the crate image type.

```rust
use std::io::BufWriter;

use image::codecs::png::PngEncoder;
use image::io::Reader as ImageReader;
use image::{ExtendedColorType, ImageEncoder};

use fast_image_resize::{IntoImageView, Resizer};
use fast_image_resize::images::Image;

fn main() {
    // Read source image from file
    let src_image = ImageReader::open("./data/nasa-4928x3279.png")
        .unwrap()
        .decode()
        .unwrap();

    // Create container for data of destination image
    let dst_width = 1024;
    let dst_height = 768;
    let mut dst_image = Image::new(
        dst_width,
        dst_height,
        src_image.pixel_type().unwrap(),
    );

    // Create Resizer instance and resize source image
    // into buffer of destination image
    let mut resizer = Resizer::new();
    resizer.resize(&src_image, &mut dst_image, None).unwrap();

    // Write destination image as PNG-file
    let mut result_buf = BufWriter::new(Vec::new());
    PngEncoder::new(&mut result_buf)
        .write_image(
            dst_image.buffer(),
            dst_width,
            dst_height,
            src_image.color().into(),
        )
        .unwrap();
}
```

### Resize with cropping

```rust
use image::codecs::png::PngEncoder;
use image::io::Reader as ImageReader;
use image::{ColorType, GenericImageView};

use fast_image_resize::{IntoImageView, Resizer, ResizeOptions};
use fast_image_resize::images::Image;

fn main() {
    let img = ImageReader::open("./data/nasa-4928x3279.png")
        .unwrap()
        .decode()
        .unwrap();

    // Create container for data of destination image
    let mut dst_image = Image::new(
        1024,
        768,
        img.pixel_type().unwrap(),
    );

    // Create Resizer instance and resize cropped source image
    // into buffer of destination image
    let mut resizer = Resizer::new();
    resizer.resize(
        &img,
        &mut dst_image,
        &ResizeOptions::new().crop(
            10.0,   // left 
            10.0,   // top
            2000.0, // width
            2000.0, // height
        ),
    ).unwrap();
}
```

### Change CPU extensions used by resizer

```rust, no_run
use fast_image_resize as fr;

fn main() {
    let mut resizer = fr::Resizer::new();
<<<<<<< HEAD
=======
    #[cfg(target_arch = "x86_64")]
>>>>>>> ff0d17ee
    unsafe {
        resizer.set_cpu_extensions(fr::CpuExtensions::Sse4_1);
    }
}
```<|MERGE_RESOLUTION|>--- conflicted
+++ resolved
@@ -220,10 +220,7 @@
 
 fn main() {
     let mut resizer = fr::Resizer::new();
-<<<<<<< HEAD
-=======
     #[cfg(target_arch = "x86_64")]
->>>>>>> ff0d17ee
     unsafe {
         resizer.set_cpu_extensions(fr::CpuExtensions::Sse4_1);
     }
